import os
import numpy as np

from aquacrop.entities.output import Output


from ..entities.totalAvailableWater import TAW
from ..entities.moistureDepletion import Dr
from ..entities.crop import CropStructNT

from ..solution.pre_irrigation import pre_irrigation
from ..solution.irrigation import irrigation
from ..solution.capillary_rise import capillary_rise
from ..solution.germination import germination
from ..solution.growth_stage import growth_stage
from ..solution.canopy_cover import canopy_cover
from ..solution.transpiration import transpiration
from ..solution.groundwater_inflow import groundwater_inflow
from ..solution.harvest_index import harvest_index

if os.getenv("DEVELOPMENT"):
    from ..solution.growing_degree_day import growing_degree_day
    from ..solution.drainage import drainage
    from ..solution.root_zone_water import root_zone_water
    from ..solution.rainfall_partition import rainfall_partition
    from ..solution.check_groundwater_table import check_groundwater_table
    from ..solution.soil_evaporation import soil_evaporation
    from ..solution.root_development import root_development
    from ..solution.infiltration import infiltration
    from ..solution.HIref_current_day import HIref_current_day
    from ..solution.biomass_accumulation import biomass_accumulation
else:
    from ..solution.solution_growing_degree_day import growing_degree_day
    from ..solution.solution_drainage import drainage
    from ..solution.solution_root_zone_water import root_zone_water
    from ..solution.solution_rainfall_partition import rainfall_partition
    from ..solution.solution_check_groundwater_table import check_groundwater_table
    from ..solution.solution_soil_evaporation import soil_evaporation
    from ..solution.solution_root_development import root_development
    from ..solution.solution_infiltration import infiltration
    from ..solution.solution_HIref_current_day import HIref_current_day
    from ..solution.solution_biomass_accumulation import biomass_accumulation

from typing import Tuple, TYPE_CHECKING

if TYPE_CHECKING:
    # Important: classes are only imported when types are checked, not in production.
    from numpy import ndarray
    from aquacrop.entities.clockStruct import ClockStruct
    from aquacrop.entities.initParamVariables import InitialCondition
    from aquacrop.entities.paramStruct import ParamStruct
    from aquacrop.entities.output import Output

def solution_single_time_step(
    init_cond: "InitialCondition",
    param_struct: "ParamStruct",
    clock_struct: "ClockStruct",
    weather_step: "ndarray",
    outputs:"Output",
) ->  Tuple["InitialCondition", "ParamStruct","Output"]:
    """
    Function to perform AquaCrop solution for a single time step

    Arguments:

        init_cond (InitialCondition):  containing current variables+counters

        param_struct (ParamStruct):  contains model paramaters

        clock_struct (ClockStruct):  model time paramaters

        weather_step (numpy.ndarray):  contains precipitation,ET,temp_max,temp_min for current day

        outputs (Output):  object to store outputs

    Returns:

        NewCond (InitialCondition):  containing updated simulation variables+counters

        param_struct (ParamStruct):  contains model paramaters

        outputs (Output):  object to store outputs

    """

    # Unpack structures
    Soil = param_struct.Soil
    CO2 = param_struct.CO2
    precipitation = weather_step[2]
    temp_max = weather_step[1]
    temp_min = weather_step[0]
    et0 = weather_step[3]

    # Store initial conditions in structure for updating %%
    NewCond = init_cond
    if param_struct.water_table == 1:
        NewCond.z_gw = param_struct.z_gw[clock_struct.time_step_counter]
    else:
        NewCond.z_gw = 0

    # Check if growing season is active on current time step %%
    if clock_struct.season_counter >= 0:
        # Check if in growing season
        CurrentDate = clock_struct.step_start_time
        planting_date = clock_struct.planting_dates[clock_struct.season_counter]
        harvest_date = clock_struct.harvest_dates[clock_struct.season_counter]

        if (
            (planting_date <= CurrentDate)
            and (harvest_date >= CurrentDate)
            and (NewCond.crop_mature is False)
            and (NewCond.crop_dead is False)
        ):
            growing_season = True
        else:
            growing_season = False

        # Assign crop, irrigation management, and field management structures
        Crop_ = param_struct.Seasonal_Crop_List[clock_struct.season_counter]
        Crop_Name = param_struct.CropChoices[clock_struct.season_counter]
        IrrMngt = param_struct.IrrMngt

        if growing_season is True:
            FieldMngt = param_struct.FieldMngt
        else:
            FieldMngt = param_struct.FallowFieldMngt

    else:
        # Not yet reached start of first growing season
        growing_season = False
        # Assign crop, irrigation management, and field management structures
        # Assign first crop as filler crop
        Crop_ = param_struct.Fallow_Crop
        Crop_Name = "fallow"

        Crop_.Aer = 5
        Crop_.Zmin = 0.3
        IrrMngt = param_struct.FallowIrrMngt
        FieldMngt = param_struct.FallowFieldMngt

    # Increment time counters %%
    if growing_season is True:
        # Calendar days after planting
        NewCond.dap = NewCond.dap + 1
        # Growing degree days after planting

        gdd = growing_degree_day(
            Crop_.GDDmethod, Crop_.Tupp, Crop_.Tbase, temp_max, temp_min
        )

        # Update cumulative gdd counter
        NewCond.gdd = gdd
        NewCond.gdd_cum = NewCond.gdd_cum + gdd

        NewCond.growing_season = True
    else:
        NewCond.growing_season = False

        # Calendar days after planting
        NewCond.dap = 0
        # Growing degree days after planting
        gdd = 0.3
        NewCond.gdd_cum = 0

    # save current timestep counter
    NewCond.time_step_counter = clock_struct.time_step_counter
    NewCond.precipitation = weather_step[2]
    NewCond.temp_max = weather_step[1]
    NewCond.temp_min = weather_step[0]
    NewCond.et0 = weather_step[3]


    class_args = {
        key: value
        for key, value in Crop_.__dict__.items()
        if not key.startswith("__") and not callable(key)}
            
    Crop = CropStructNT(**class_args)
    
    # Run simulations %%
    # 1. Check for groundwater table
    NewCond.th_fc_Adj, wt_in_soil = check_groundwater_table(
        Soil.Profile,
        NewCond.z_gw,
        NewCond.th,
        NewCond.th_fc_Adj,
        param_struct.water_table,
    )
<<<<<<< HEAD
    #print(Crop)
=======

    NewCond.wt_in_soil=wt_in_soil

>>>>>>> 25b70ad4
    # 2. Root development
    NewCond.z_root = root_development(
        Crop,
        Soil.Profile,
        NewCond.dap,
        NewCond.z_root,
        NewCond.delayed_cds,
        NewCond.gdd_cum,
        NewCond.delayed_gdds,
        NewCond.tr_ratio,
        NewCond.th,
        NewCond.canopy_cover,
        NewCond.canopy_cover_ns,
        NewCond.germination,
        NewCond.r_cor,
        NewCond.t_pot,
        NewCond.z_gw,
        gdd,
        growing_season,
        param_struct.water_table,
    )

    # 3. Pre-irrigation
    NewCond, PreIrr = pre_irrigation(
        Soil.Profile, Crop, NewCond, growing_season, IrrMngt
    )

    # 4. Drainage

    NewCond.th, DeepPerc, FluxOut = drainage(
        Soil.Profile,
        NewCond.th,
        NewCond.th_fc_Adj,
    )

    # 5. Surface runoff
    Runoff, Infl, NewCond.day_submerged = rainfall_partition(
        precipitation,
        NewCond.th,
        NewCond.day_submerged,
        FieldMngt.sr_inhb,
        FieldMngt.bunds,
        FieldMngt.z_bund,
        FieldMngt.curve_number_adj_pct,
        Soil.cn,
        Soil.adj_cn,
        Soil.z_cn,
        Soil.nComp,
        Soil.Profile,
    )

    # 6. Irrigation
    NewCond.depletion, NewCond.taw, NewCond.irr_cum, Irr = irrigation(
        IrrMngt.irrigation_method,
        IrrMngt.SMT,
        IrrMngt.AppEff,
        IrrMngt.MaxIrr,
        IrrMngt.IrrInterval,
        IrrMngt.Schedule,
        IrrMngt.depth,
        IrrMngt.MaxIrrSeason,
        NewCond.growth_stage,
        NewCond.irr_cum,
        NewCond.e_pot,
        NewCond.t_pot,
        NewCond.z_root,
        NewCond.th,
        NewCond.dap,
        NewCond.time_step_counter,
        Crop,
        Soil.Profile,
        Soil.z_top,
        growing_season,
        precipitation,
        Runoff,
    )

    # 7. Infiltration
    (
        NewCond.th,
        NewCond.surface_storage,
        DeepPerc,
        Runoff,
        Infl,
        FluxOut,
    ) = infiltration(
        Soil.Profile,
        NewCond.surface_storage,
        NewCond.th_fc_Adj,
        NewCond.th,
        Infl,
        Irr,
        IrrMngt.AppEff,
        FieldMngt.bunds,
        FieldMngt.z_bund,
        FluxOut,
        DeepPerc,
        Runoff,
        growing_season,
    )
    # 8. Capillary Rise
    NewCond, CR = capillary_rise(
        Soil.Profile,
        Soil.nLayer,
        Soil.fshape_cr,
        NewCond,
        FluxOut,
        param_struct.water_table,
    )

    # 9. Check germination
    NewCond = germination(
        NewCond,
        Soil.z_germ,
        Soil.Profile,
        Crop.GermThr,
        Crop.PlantMethod,
        gdd,
        growing_season,
    )

    # 10. Update growth stage
    NewCond = growth_stage(Crop, NewCond, growing_season)

    # 11. Canopy cover development
    NewCond = canopy_cover(
        Crop, Soil.Profile, Soil.z_top, NewCond, gdd, et0, growing_season
    )

    # 12. Soil evaporation
    (
        NewCond.e_pot,
        NewCond.th,
        NewCond.stage2,
        NewCond.w_stage_2,
        NewCond.w_surf,
        NewCond.surface_storage,
        NewCond.evap_z,
        Es,
        EsPot,
    ) = soil_evaporation(
        clock_struct.evap_time_steps,
        clock_struct.sim_off_season,
        clock_struct.time_step_counter,
        Soil.Profile,
        Soil.evap_z_min,
        Soil.evap_z_max,
        Soil.rew,
        Soil.kex,
        Soil.fwcc,
        Soil.f_wrel_exp,
        Soil.f_evap,
        Crop.CalendarType,
        Crop.Senescence,
        IrrMngt.irrigation_method,
        IrrMngt.WetSurf,
        FieldMngt.mulches,
        FieldMngt.f_mulch,
        FieldMngt.mulch_pct,
        NewCond.dap,
        NewCond.w_surf,
        NewCond.evap_z,
        NewCond.stage2,
        NewCond.th,
        NewCond.delayed_cds,
        NewCond.gdd_cum,
        NewCond.delayed_gdds,
        NewCond.ccx_w,
        NewCond.canopy_cover_adj,
        NewCond.ccx_act,
        NewCond.canopy_cover,
        NewCond.premat_senes,
        NewCond.surface_storage,
        NewCond.w_stage_2,
        NewCond.e_pot,
        et0,
        Infl,
        precipitation,
        Irr,
        growing_season,
    )

    # 13. Crop transpiration
    Tr, TrPot_NS, TrPot, NewCond, IrrNet = transpiration(
        Soil.Profile,
        Soil.nComp,
        Soil.z_top,
        Crop,
        IrrMngt.irrigation_method,
        IrrMngt.NetIrrSMT,
        NewCond,
        et0,
        CO2,
        growing_season,
        gdd,
    )

    # 14. Groundwater inflow
    NewCond, GwIn = groundwater_inflow(Soil.Profile, NewCond)

    # 15. Reference harvest index
    (NewCond.hi_ref, NewCond.yield_form, NewCond.pct_lag_phase,) = HIref_current_day(
        NewCond.hi_ref,
        NewCond.dap,
        NewCond.delayed_cds,
        NewCond.yield_form,
        NewCond.pct_lag_phase,
        NewCond.cc_prev,
        Crop,
        growing_season,
    )

    # 16. Biomass accumulation
    (NewCond.biomass, NewCond.biomass_ns,NewCond.StressSFadjNEW,NewCond.StressSFadjpre,NewCond.Tr_ET0_accum,NewCond.WPadj,Crop,) = biomass_accumulation(
        Crop,
        NewCond.dap,
        NewCond.delayed_cds,
        NewCond.hi_ref,
        NewCond.pct_lag_phase,
        NewCond.biomass,
        NewCond.biomass_ns,
        Tr,
        TrPot_NS,
        et0,
        growing_season,
        NewCond.StressSFadjNEW,
        NewCond.StressSFadjpre,
        NewCond.Tr_ET0_accum,
        NewCond.WPadj,
    )
    
    # Update global variables
    param_struct.Seasonal_Crop_List[clock_struct.season_counter].Ksccx=Crop.Ksccx
    param_struct.Seasonal_Crop_List[clock_struct.season_counter].Ksexpf=Crop.Ksexpf
    param_struct.Seasonal_Crop_List[clock_struct.season_counter].Kswp=Crop.Kswp
    param_struct.Seasonal_Crop_List[clock_struct.season_counter].fcdecline=Crop.fcdecline
    param_struct.Seasonal_Crop_List[clock_struct.season_counter].MaxCanopyCD=Crop.MaxCanopyCD

    # 17. Harvest index
    NewCond = harvest_index(
        Soil.Profile, Soil.z_top, Crop, NewCond, et0, temp_max, temp_min, growing_season
    )

    # 18. Crop yield_
    if growing_season is True:
        # Calculate crop yield_ (tonne/ha)
        NewCond.yield_ = (NewCond.biomass / 100) * NewCond.harvest_index_adj
        # print( clock_struct.time_step_counter,(NewCond.biomass/100),NewCond.harvest_index_adj)
        # Check if crop has reached maturity
        if ((Crop.CalendarType == 1) and (NewCond.dap >= Crop.Maturity)) or (
            (Crop.CalendarType == 2) and (NewCond.gdd_cum >= Crop.Maturity)
        ):
            # Crop has reached maturity
            NewCond.crop_mature = True

    elif growing_season is False:
        # Crop yield_ is zero outside of growing season
        NewCond.yield_ = 0

    # 19. Root zone water
    _TAW = TAW()
    _water_root_depletion = Dr()
    # thRZ = RootZoneWater()

    Wr, _water_root_depletion.Zt, _water_root_depletion.Rz, _TAW.Zt, _TAW.Rz, _, _, _, _, _, _ = root_zone_water(
        Soil.Profile,
        float(NewCond.z_root),
        NewCond.th,
        Soil.z_top,
        float(Crop.Zmin),
        Crop.Aer,
    )

    # 20. Update net irrigation to add any pre irrigation
    IrrNet = IrrNet + PreIrr
    NewCond.irr_net_cum = NewCond.irr_net_cum + PreIrr

    # Update model outputs %%
    row_day = clock_struct.time_step_counter
    row_gs = clock_struct.season_counter

    # Irrigation
    if growing_season is True:
        if IrrMngt.irrigation_method == 4:
            # Net irrigation
            IrrDay = IrrNet
            IrrTot = NewCond.irr_net_cum
        else:
            # Irrigation
            IrrDay = Irr
            IrrTot = NewCond.irr_cum

    else:
        IrrDay = 0
        IrrTot = 0

        NewCond.depletion = _water_root_depletion.Rz
        NewCond.taw = _TAW.Rz

    # Water contents
    outputs.water_storage[row_day, :3] = np.array(
        [clock_struct.time_step_counter, growing_season, NewCond.dap]
    )
    outputs.water_storage[row_day, 3:] = NewCond.th

    # Water fluxes
    # print(f'Saving NewCond.z_gw to outputs: {NewCond.z_gw}')
    outputs.water_flux[row_day, :] = [
        clock_struct.time_step_counter,
        clock_struct.season_counter,
        NewCond.dap,
        Wr,
        NewCond.z_gw,
        NewCond.surface_storage,
        IrrDay,
        Infl,
        Runoff,
        DeepPerc,
        CR,
        GwIn,
        Es,
        EsPot,
        Tr,
        TrPot,
    ]

    # Crop growth
    outputs.crop_growth[row_day, :] = [
        clock_struct.time_step_counter,
        clock_struct.season_counter,
        NewCond.dap,
        gdd,
        NewCond.gdd_cum,
        NewCond.z_root,
        NewCond.canopy_cover,
        NewCond.canopy_cover_ns,
        NewCond.biomass,
        NewCond.biomass_ns,
        NewCond.harvest_index,
        NewCond.harvest_index_adj,
        NewCond.yield_,
        Tr,
        TrPot_NS,
        TrPot,
        Tr/et0,
        NewCond.WPadj
    ]

    # Final output (if at end of growing season)
    if clock_struct.season_counter > -1:
        if (
            (NewCond.crop_mature is True)
            or (NewCond.crop_dead is True)
            or (
                clock_struct.harvest_dates[clock_struct.season_counter]
                == clock_struct.step_end_time
            )
        ) and (NewCond.harvest_flag is False):

            # Store final outputs
            outputs.final_stats.loc[row_gs] = [
                clock_struct.season_counter,
                Crop_Name,
                clock_struct.step_end_time,
                clock_struct.time_step_counter,
                NewCond.yield_,
                IrrTot,
            ]

            # Set harvest flag
            NewCond.harvest_flag = True

    return NewCond, param_struct, outputs<|MERGE_RESOLUTION|>--- conflicted
+++ resolved
@@ -186,13 +186,9 @@
         NewCond.th_fc_Adj,
         param_struct.water_table,
     )
-<<<<<<< HEAD
-    #print(Crop)
-=======
 
     NewCond.wt_in_soil=wt_in_soil
 
->>>>>>> 25b70ad4
     # 2. Root development
     NewCond.z_root = root_development(
         Crop,
